--- conflicted
+++ resolved
@@ -120,7 +120,6 @@
         losses = Counter()
         random.shuffle(train_data)
         batches = minibatch(train_data, size=batch_size)
-<<<<<<< HEAD
         for batch in batches:
             optimizer.pytt_lr = next(learn_rates)
             texts, annotations = zip(*batch)
@@ -129,7 +128,7 @@
             if step and (step % eval_every) == 0:
                 pbar.close()
                 with nlp.use_params(optimizer.averages):
-                    scores = evaluate(nlp, eval_texts, eval_cats)
+                    scores = evaluate(nlp, eval_texts, eval_cats, pos_label)
                 results.append((scores["textcat_f"], step, epoch))
                 print(
                     "{0:.3f}\t{1:.3f}\t{2:.3f}\t{3:.3f}".format(
@@ -155,25 +154,6 @@
     msg.row(["-" * width for width in table_widths])
     for score, step, epoch in sorted(results, reverse=True)[:10]:
         msg.row([epoch, step, "%.2f" % (score*100)], widths=table_widths)
-=======
-        with tqdm.tqdm(total=total_words, leave=False) as pbar:
-            for batch in batches:
-                optimizer.pytt_lr = next(learn_rates)
-                texts, annotations = zip(*batch)
-                nlp.update(texts, annotations, sgd=optimizer, drop=0.1, losses=losses)
-                pbar.update(sum(len(text.split()) for text in texts))
-        # evaluate on the dev data split off in load_data()
-        with nlp.use_params(optimizer.averages):
-            scores = evaluate(nlp, eval_texts, eval_cats, pos_label)
-        print(
-            "{0:.3f}\t{1:.3f}\t{2:.3f}\t{3:.3f}".format(
-                losses["pytt_textcat"],
-                scores["textcat_p"],
-                scores["textcat_r"],
-                scores["textcat_f"],
-            )
-        )
->>>>>>> bc5d7375
 
     # Test the trained model
     test_text = eval_texts[0]
