--- conflicted
+++ resolved
@@ -3,12 +3,8 @@
 import torch.autograd
 import torch.nn.utils.clip_grad
 import torch
-<<<<<<< HEAD
-from typing import Tuple, Callable, Optional, Any
+from typing import Tuple, Callable, Any
 from thinc.neural.optimizers import Optimizer
-=======
-from typing import Tuple, Callable, Any
->>>>>>> 5c2b04aa
 
 from .util import get_pytt_model, Activations
 from .util import Array, Dropout
